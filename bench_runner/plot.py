--- conflicted
+++ resolved
@@ -77,74 +77,6 @@
             Path(tmp.name).rename(output_filename)
 
 
-<<<<<<< HEAD
-=======
-@functools.cache
-def get_longitudinal_plot_config():
-    cfg = mconfig.get_bench_runner_config()
-    if "plot" in cfg:
-        raise ValueError(
-            "It looks like you have an old plot config in bench_runner.toml. "
-            "Please refer to the section 'New Plot Configuration' in docs/CHANGELOG.md "
-            "for detailed migration instructions."
-        )
-
-    plots = cfg.get("longitudinal_plot", {})
-    subplots = plots.get("subplots", [])
-
-    for subplot in subplots:
-        assert "base" in subplot
-        assert "version" in subplot
-        if "flags" not in subplot:
-            subplot["flags"] = []
-        subplot["runners"] = set(subplot.get("runners", ()))
-
-    return plots
-
-
-@functools.cache
-def get_flag_effect_plot_config():
-    cfg = mconfig.get_bench_runner_config()
-
-    plots = cfg.get("flag_effect_plot", {})
-    subplots = plots.get("subplots", [])
-
-    for subplot in subplots:
-        assert "name" in subplot
-        assert "version" in subplot
-        assert "head_flags" in subplot
-        subplot["head_flags"] = sorted(set(subplot["head_flags"]))
-        if "base_flags" not in subplot:
-            subplot["base_flags"] = []
-        else:
-            subplot["base_flags"] = sorted(set(subplot["base_flags"]))
-        subplot["runners"] = set(subplot.get("runners", ()))
-        if "runner_map" not in subplot:
-            subplot["runner_map"] = {}
-
-    return plots
-
-
-@functools.cache
-def get_benchmark_longitudinal_plot_config():
-    cfg = mconfig.get_bench_runner_config()
-
-    plot = cfg.get("benchmark_longitudinal_plot", {})
-    assert "base" in plot
-    assert "version" in plot
-    assert "runners" in plot
-    if "head_flags" not in plot:
-        plot["head_flags"] = []
-    else:
-        plot["head_flags"] = sorted(set(plot["head_flags"]))
-    if "base_flags" not in plot:
-        plot["base_flags"] = []
-    else:
-        plot["base_flags"] = sorted(set(plot["base_flags"]))
-    return plot
-
-
->>>>>>> 77e63941
 def plot_diff_pair(ax, data):
     if not len(data):
         return []
@@ -290,6 +222,7 @@
         base: str
         version: str
         flags: list[str] = dataclasses.field(default_factory=list)
+        runners: list[str] = dataclasses.field(default_factory=list)
 
         def __post_init__(self):
             if not util.valid_version(self.base):
@@ -359,39 +292,29 @@
         axs = _axs
 
     results = [r for r in results if r.fork == "python"]
+    runners = cfg.runners.values()
 
     for subcfg, ax in zip(all_cfg, axs):
         version = [int(x) for x in subcfg.version.split(".")]
         ver_results = [
             r for r in results if list(r.parsed_version.release[0:2]) == version
         ]
-        if cfg["runners"]:
-            cfg_runners = [r for r in runners if r.nickname in cfg["runners"]]
+        if subcfg.runners:
+            cfg_runners = [r for r in runners if r.nickname in subcfg.runners]
         else:
             cfg_runners = runners
 
-<<<<<<< HEAD
-        subtitle = f"Python {subcfg.version}.x vs. {subcfg.base}"
         if len(subcfg.flags):
-            subtitle += f" ({','.join(subcfg.flags)})"
-=======
-        if len(cfg["flags"]):
-            titleflags = f" ({','.join(cfg['flags'])})"
+            titleflags = f" ({','.join(subcfg.flags)})"
         else:
             titleflags = ""
-        subtitle = f"Python {cfg['version']}.x{titleflags} vs. {cfg['base']}"
->>>>>>> 77e63941
+        subtitle = f"Python {subcfg.version}.x{titleflags} vs. {subcfg.base}"
         ax.set_title(subtitle)
 
         first_runner = True
 
-<<<<<<< HEAD
-        for runner in cfg.runners.values():
-            assert runner.plot is not None
-
-=======
         for runner in cfg_runners:
->>>>>>> 77e63941
+            assert runner.plot is not None  # typing
             runner_results = [
                 r
                 for r in ver_results
@@ -494,6 +417,7 @@
         head_flags: list[str] = dataclasses.field(default_factory=list)
         base_flags: list[str] = dataclasses.field(default_factory=list)
         runner_map: dict[str, str] = dataclasses.field(default_factory=dict)
+        runners: list[str] = dataclasses.field(default_factory=list)
 
         def __post_init__(self):
             if (
@@ -578,18 +502,11 @@
             "Version config in {subplot.name}" " should only be major.minor"
         )
 
-<<<<<<< HEAD
         for runner in cfg.runners.values():
-            assert runner.plot is not None
+            if subplot.runners and runner.nickname not in subplot.runners:
+                continue
             runner_is_mapped = runner.nickname in subplot.runner_map
             if subplot.runner_map and not runner_is_mapped:
-=======
-        for runner in mrunners.get_runners():
-            if subplot["runners"] and runner.nickname not in subplot["runners"]:
-                continue
-            runner_is_mapped = runner.nickname in subplot["runner_map"]
-            if subplot["runner_map"] and not runner_is_mapped:
->>>>>>> 77e63941
                 continue
             head_results = commits.get(runner.nickname, {}).get(
                 tuple(subplot.head_flags), {}
